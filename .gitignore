--- conflicted
+++ resolved
@@ -82,11 +82,6 @@
 # Ignore temp files
 uploads/temp_*/
 
-<<<<<<< HEAD
-# Documentation and Claude Code instructions (local only)
-backend/docs/
-backend/.claude_code
-=======
 # Electron build output
 out/
 
@@ -95,5 +90,4 @@
 
 # Test/documentation files
 backend/gcode/
-backend/docs/
->>>>>>> 6e9fb759
+backend/docs/