--- conflicted
+++ resolved
@@ -43,10 +43,6 @@
 env/
 __python_scripts/*venv*
 
-<<<<<<< HEAD
-**node_modules**
-*.DS_Store
-=======
 # Jupyter Notebooks
 .ipynb_checkpoints/
 
@@ -84,5 +80,4 @@
 frontend/dist/
 
 # Ignore temp files
-uploads/temp_*/
->>>>>>> f5bbaf5a
+uploads/temp_*/